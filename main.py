--- conflicted
+++ resolved
@@ -68,13 +68,10 @@
 
 if __name__ == "__main__":
     dataset = dataset.DataSet(summary_path, output_folder, instruments, features, third_octaves, band_list, binsize, nfft)
-<<<<<<< HEAD
-    dataset.generate_entire_dataset(env_vars = env_vars)
+    # dataset.generate_entire_dataset(env_vars = env_vars)
     # dataset.read_all_deployments()
-=======
     # dataset.generate_entire_dataset()
     dataset.read_all_deployments()
->>>>>>> b1bcca3a
     # dataset.read_dataset()
     # dataset.plot_all_features_evo()
     # dataset.plot_all_features_distr()
